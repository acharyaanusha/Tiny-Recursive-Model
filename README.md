--- conflicted
+++ resolved
@@ -2,17 +2,9 @@
 
 **A Parameter-Efficient Hierarchical Architecture for Iterative Reasoning**
 
-<<<<<<< HEAD
 ## Abstract
 
 This repo implements the Tiny Recursive Model (TRM) — a lightweight recurrent architecture designed for structured reasoning through hierarchical recursion.
-=======
-Unofficial Implementation of Tiny Recursive Model (TRM). Original Implementation of TRM with Reinforcement Learning Environments
-(Maze, Sudoku, etc.)
-
-This repository implements multiple versions of the Tiny Recursive Model (TRM) —
-a recurrent reasoning model designed for structured decision-making and temporal reasoning tasks.
->>>>>>> 68c06afe
 
 We experiment with TRM in both supervised and reinforcement learning settings.
 
@@ -161,13 +153,6 @@
 
 ## 8. Citation
 
-<<<<<<< HEAD
-```bibtex
-@software{acharya2025trm,
-  title  = {Tiny Recursive Model (TRM): A Parameter-Efficient Hierarchical Architecture for Iterative Reasoning},
-=======
-## 11. CITATION
-
 ```
 @misc{jolicoeurmartineau2025morerecursivereasoningtiny,
     title   = {Less is More: Recursive Reasoning with Tiny Networks}, 
@@ -182,10 +167,9 @@
 
 If you use this repository in your research, please cite:
 
-```
-@software{anushaacharya2025trm,
-  title  = {Tiny Recursive Models (TRM)},
->>>>>>> 68c06afe
+```bibtex
+@software{acharya2025trm,
+  title  = {Tiny Recursive Model (TRM): A Parameter-Efficient Hierarchical Architecture for Iterative Reasoning},
   author = {Anusha Acharya},
   year   = {2025},
   url    = {https://github.com/acharyaanusha/Tiny-Recursive-Model}
